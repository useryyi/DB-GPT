--- conflicted
+++ resolved
@@ -23,17 +23,7 @@
     "text2vec": os.path.join(MODEL_PATH, "text2vec-large-chinese"),
     "sentence-transforms": os.path.join(MODEL_PATH, "all-MiniLM-L6-v2")
 }
-<<<<<<< HEAD
-=======
 
-
-VECTOR_SEARCH_TOP_K = 3
-LLM_MODEL = "vicuna-13b"
-LIMIT_MODEL_CONCURRENCY = 5
-MAX_POSITION_EMBEDDINGS = 4096 
-VICUNA_MODEL_SERVER = "http://121.41.227.141:8000"
-
->>>>>>> 2656a803
 # Load model config
 ISLOAD_8BIT = True
 ISDEBUG = False
