--- conflicted
+++ resolved
@@ -60,17 +60,10 @@
         arbitrary_types_allowed = True
 
     def __init__(
-<<<<<<< HEAD
-            self,
-            chat_mode,
-            chat_session_id,
-            current_user_input,
-=======
         self,
         chat_mode,
         chat_session_id,
         current_user_input,
->>>>>>> 45d183d5
     ):
         self.chat_session_id = chat_session_id
         self.chat_mode = chat_mode
@@ -170,7 +163,6 @@
                     headers=headers,
                     json=payload,
                     timeout=120,
-<<<<<<< HEAD
                 )
             else:
                 ###TODO  no stream mode need independent
@@ -180,21 +172,6 @@
                     print("[TEST: output]:", rsp_str)
 
             ### output parse
-            ai_response_text = self.prompt_template.output_parser.parse_model_nostream_resp(rsp_str,
-                                                                                            self.prompt_template.sep)
-            ### model result deal
-            self.current_message.add_ai_message(ai_response_text)
-            prompt_define_response = self.prompt_template.output_parser.parse_prompt_response(ai_response_text)
-=======
-                )
-            else:
-                ###TODO  no stream mode need independent
-                output = worker.generate_stream_gate(payload)
-                for rsp in output:
-                    rsp_str = str(rsp, "utf-8")
-                    print("[TEST: output]:", rsp_str)
-
-            ### output parse
             ai_response_text = (
                 self.prompt_template.output_parser.parse_model_nostream_resp(
                     rsp_str, self.prompt_template.sep
@@ -207,7 +184,6 @@
                     ai_response_text
                 )
             )
->>>>>>> 45d183d5
             result = self.do_action(prompt_define_response)
 
             if hasattr(prompt_define_response, "thoughts"):
@@ -252,7 +228,6 @@
             text += self.prompt_template.template_define + self.prompt_template.sep
         ### Load prompt
         text += self.__load_system_message()
-<<<<<<< HEAD
 
         ### Load examples
         text += self.__load_example_messages()
@@ -264,30 +239,13 @@
         text += self.__load_user_message()
         return text
 
-=======
-
-        ### Load examples
-        text += self.__load_example_messages()
-
-        ### Load History
-        text += self.__load_histroy_messages()
-
-        ### Load User Input
-        text += self.__load_user_message()
-        return text
-
->>>>>>> 45d183d5
     def __load_system_message(self):
         system_convs = self.current_message.get_system_conv()
         system_text = ""
         for system_conv in system_convs:
-<<<<<<< HEAD
-            system_text += system_conv.type + ":" + system_conv.content + self.prompt_template.sep
-=======
             system_text += (
                 system_conv.type + ":" + system_conv.content + self.prompt_template.sep
             )
->>>>>>> 45d183d5
         return system_text
 
     def __load_user_message(self):
@@ -301,15 +259,6 @@
         example_text = ""
         if self.prompt_template.example_selector:
             for round_conv in self.prompt_template.example_selector.examples():
-<<<<<<< HEAD
-                for round_message in round_conv['messages']:
-                    if not round_message['type'] in [SystemMessage.type, ViewMessage.type]:
-                        example_text += (
-                                round_message['type']
-                                + ":"
-                                + round_message['data']['content']
-                                + self.prompt_template.sep
-=======
                 for round_message in round_conv["messages"]:
                     if not round_message["type"] in [
                         SystemMessage.type,
@@ -320,7 +269,6 @@
                             + ":"
                             + round_message["data"]["content"]
                             + self.prompt_template.sep
->>>>>>> 45d183d5
                         )
         return example_text
 
@@ -332,15 +280,6 @@
                     f"There are already {len(self.history_message)} rounds of conversations! Will use {self.chat_retention_rounds} rounds of content as history!"
                 )
             if len(self.history_message) > self.chat_retention_rounds:
-<<<<<<< HEAD
-                for first_message in self.history_message[0]['messages']:
-                    if not first_message['type'] in [ViewMessage.type, SystemMessage.type]:
-                        history_text += (
-                                first_message['type']
-                                + ":"
-                                + first_message['data']['content']
-                                + self.prompt_template.sep
-=======
                 for first_message in self.history_message[0]["messages"]:
                     if not first_message["type"] in [
                         ViewMessage.type,
@@ -351,20 +290,10 @@
                             + ":"
                             + first_message["data"]["content"]
                             + self.prompt_template.sep
->>>>>>> 45d183d5
                         )
 
                 index = self.chat_retention_rounds - 1
                 for round_conv in self.history_message[-index:]:
-<<<<<<< HEAD
-                    for round_message in round_conv['messages']:
-                        if not round_message['type'] in [SystemMessage.type, ViewMessage.type]:
-                            history_text += (
-                                    round_message['type']
-                                    + ":"
-                                    + round_message['data']['content']
-                                    + self.prompt_template.sep
-=======
                     for round_message in round_conv["messages"]:
                         if not round_message["type"] in [
                             SystemMessage.type,
@@ -375,22 +304,11 @@
                                 + ":"
                                 + round_message["data"]["content"]
                                 + self.prompt_template.sep
->>>>>>> 45d183d5
                             )
 
             else:
                 ### user all history
                 for conversation in self.history_message:
-<<<<<<< HEAD
-                    for message in conversation['messages']:
-                        ### histroy message not have promot and view info
-                        if not message['type'] in [SystemMessage.type, ViewMessage.type]:
-                            history_text += (
-                                    message['type']
-                                    + ":"
-                                    + message['data']['content']
-                                    + self.prompt_template.sep
-=======
                     for message in conversation["messages"]:
                         ### histroy message not have promot and view info
                         if not message["type"] in [
@@ -402,7 +320,6 @@
                                 + ":"
                                 + message["data"]["content"]
                                 + self.prompt_template.sep
->>>>>>> 45d183d5
                             )
 
         return history_text
