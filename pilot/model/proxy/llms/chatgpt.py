--- conflicted
+++ resolved
@@ -91,39 +91,6 @@
     return openai_params, api_type, api_version, proxies
 
 
-def _initialize_openai_v1(params: ProxyModelParameters):
-    try:
-        from openai import OpenAI
-    except ImportError as exc:
-        raise ValueError(
-            "Could not import python package: openai "
-            "Please install openai by command `pip install openai"
-        )
-
-    api_type = params.proxy_api_type or os.getenv("OPENAI_API_TYPE", "open_ai")
-
-    base_url = params.proxy_api_base or os.getenv(
-        "OPENAI_API_TYPE",
-        os.getenv("AZURE_OPENAI_ENDPOINT") if api_type == "azure" else None,
-    )
-    api_key = params.proxy_api_key or os.getenv(
-        "OPENAI_API_KEY",
-        os.getenv("AZURE_OPENAI_KEY") if api_type == "azure" else None,
-    )
-    api_version = params.proxy_api_version or os.getenv("OPENAI_API_VERSION")
-
-    if not base_url and params.proxy_server_url:
-        # Adapt previous proxy_server_url configuration
-        base_url = params.proxy_server_url.split("/chat/completions")[0]
-
-    proxies = params.http_proxy
-    openai_params = {
-        "api_key": api_key,
-        "base_url": base_url,
-    }
-    return openai_params, api_type, api_version, proxies
-
-
 def _build_request(model: ProxyModel, params):
     history = []
 
@@ -211,7 +178,6 @@
                 content = r.choices[0].delta.content
                 text += content
                 yield text
-<<<<<<< HEAD
 
     else:
         import openai
@@ -220,16 +186,6 @@
 
         res = openai.ChatCompletion.create(messages=history, **payloads)
 
-=======
-
-    else:
-        import openai
-
-        history, payloads = _build_request(model, params)
-
-        res = openai.ChatCompletion.create(messages=history, **payloads)
-
->>>>>>> 90b7e63d
         text = ""
         for r in res:
             if r["choices"][0]["delta"].get("content") is not None:
