# DB-GPT ![GitHub Repo stars](https://img.shields.io/github/stars/csunny/db-gpt?style=social)

---

[简体中文](README.zh.md)

[![Star History Chart](https://api.star-history.com/svg?repos=csunny/DB-GPT)](https://star-history.com/#csunny/DB-GPT)

## What is DB-GPT?

As large models are released and iterated upon, they are becoming increasingly intelligent. However, in the process of using large models, we face significant challenges in data security and privacy. We need to ensure that our sensitive data and environments remain completely controlled and avoid any data privacy leaks or security risks. Based on this, we have launched the DB-GPT project to build a complete private large model solution for all database-based scenarios. This solution supports local deployment, allowing it to be applied not only in independent private environments but also to be independently deployed and isolated according to business modules, ensuring that the ability of large models is absolutely private, secure, and controllable.

DB-GPT is an experimental open-source project that uses localized GPT large models to interact with your data and environment. With this solution, you can be assured that there is no risk of data leakage, and your data is 100% private and secure.

## Features

Currently, we have released multiple key features, which are listed below to demonstrate our current capabilities:

- SQL language capabilities
  - SQL generation
  - SQL diagnosis
-  Private domain Q&A and data processing
  -  Database knowledge Q&A
  - Data processing
- Plugins
  -  Support custom plugin execution tasks and natively support the Auto-GPT plugin, such as:
    - Automatic execution of SQL and retrieval of query results
    - Automatic crawling and learning of knowledge
- Unified vector storage/indexing of knowledge base
  - Support for unstructured data such as PDF, Markdown, CSV, and WebURL

- Milti LLMs Support
  - Supports multiple large language models, currently supporting Vicuna (7b, 13b), ChatGLM-6b (int4, int8)
  - TODO: codegen2, codet5p


## Demo

Run on an RTX 4090 GPU. [YouTube](https://www.youtube.com/watch?v=1PWI6F89LPo)

### Run

<p align="center">
  <img src="./assets/demo_en.gif" width="600px" />
</p>

### SQL Generation

1. Generate Create Table SQL

<p align="center">
   <img src="./assets/SQL_Gen_CreateTable_en.png" width="600px" />
</p>

2. Generating executable SQL:To generate executable SQL, first select the corresponding database and then the model can generate SQL based on the corresponding database schema information. The successful result of running it would be demonstrated as follows:
<p align="center">
  <img src="./assets/exeable_en.png" width="600px" />
</p>

### Q&A

<p align="center">
  <img src="./assets/DB_QA_en.png" width="600px" />
</p>

1. Based on the default built-in knowledge base, question and answer. 

<p align="center">
  <img src="./assets/Knownledge_based_QA_en.png" width="600px" />
</p>

2. Add your own knowledge base.

<p align="center">
  <img src="./assets/new_knownledge_en.gif" width="600px" />
</p>

3. Learning from crawling data from the Internet

  - TODO


## Introduction 
DB-GPT creates a vast model operating system using [FastChat](https://github.com/lm-sys/FastChat) and offers a large language model powered by [Vicuna](https://huggingface.co/Tribbiani/vicuna-7b). In addition, we provide private domain knowledge base question-answering capability through LangChain. Furthermore, we also provide support for additional plugins, and our design natively supports the Auto-GPT plugin.

Is the architecture of the entire DB-GPT shown in the following figure:

<p align="center">
  <img src="./assets/DB-GPT.png" width="600px" />
</p>

The core capabilities mainly consist of the following parts:
1. Knowledge base capability: Supports private domain knowledge base question-answering capability.
2. Large-scale model management capability: Provides a large model operating environment based on FastChat.
3. Unified data vector storage and indexing: Provides a uniform way to store and index various data types.
4. Connection module: Used to connect different modules and data sources to achieve data flow and interaction.
5. Agent and plugins: Provides Agent and plugin mechanisms, allowing users to customize and enhance the system's behavior.
6. Prompt generation and optimization: Automatically generates high-quality prompts and optimizes them to improve system response efficiency.
7. Multi-platform product interface: Supports various client products, such as web, mobile applications, and desktop applications.

Below is a brief introduction to each module:

### Knowledge base capability

As the knowledge base is currently the most significant user demand scenario, we natively support the construction and processing of knowledge bases. At the same time, we also provide multiple knowledge base management strategies in this project, such as:
1. Default built-in knowledge base
2. Custom addition of knowledge bases
3. Various usage scenarios such as constructing knowledge bases through plugin capabilities and web crawling. Users only need to organize the knowledge documents, and they can use our existing capabilities to build the knowledge base required for the large model.


### LLMs Management

In the underlying large model integration, we have designed an open interface that supports integration with various large models. At the same time, we have a very strict control and evaluation mechanism for the effectiveness of the integrated models. In terms of accuracy, the integrated models need to align with the capability of ChatGPT at a level of 85% or higher. We use higher standards to select models, hoping to save users the cumbersome testing and evaluation process in the process of use.

### Vector storage and indexing

In order to facilitate the management of knowledge after vectorization, we have built-in multiple vector storage engines, from memory-based Chroma to distributed Milvus. Users can choose different storage engines according to their own scenario needs. The storage of knowledge vectors is the cornerstone of AI capability enhancement. As the intermediate language for interaction between humans and large language models, vectors play a very important role in this project.

### Connections

In order to interact more conveniently with users' private environments, the project has designed a connection module, which can support connection to databases, Excel, knowledge bases, and other environments to achieve information and data exchange.

### Agent and Plugin

The ability of Agent and Plugin is the core of whether large models can be automated. In this project, we natively support the plugin mode, and large models can automatically achieve their goals. At the same time, in order to give full play to the advantages of the community, the plugins used in this project natively support the Auto-GPT plugin ecology, that is, Auto-GPT plugins can directly run in our project.

### Prompt Automatic Generation and Optimization

Prompt is a very important part of the interaction between the large model and the user, and to a certain extent, it determines the quality and accuracy of the answer generated by the large model. In this project, we will automatically optimize the corresponding prompt according to user input and usage scenarios, making it easier and more efficient for users to use large language models.

### Multi-Platform Product Interface

TODO: In terms of terminal display, we will provide a multi-platform product interface, including PC, mobile phone, command line, Slack and other platforms.

## Deployment 

### 1. Hardware Requirements
As our project has the ability to achieve ChatGPT performance of over 85%, there are certain hardware requirements. However, overall, the project can be deployed and used on consumer-grade graphics cards. The specific hardware requirements for deployment are as follows:

| GPU  | VRAM Size | Performance                                 |
| --------- | --------- | ------------------------------------------- |
| RTX 4090  | 24 GB     | Smooth conversation inference        |
| RTX 3090  | 24 GB     | Smooth conversation inference, better than V100 |
| V100      | 16 GB     | Conversation inference possible, noticeable stutter |

### 2. Install

This project relies on a local MySQL database service, which you need to install locally. We recommend using Docker for installation.

```bash
$ docker run --name=mysql -p 3306:3306 -e MYSQL_ROOT_PASSWORD=aa12345678 -dit mysql:latest
```
We use [Chroma embedding database](https://github.com/chroma-core/chroma) as the default for our vector database, so there is no need for special installation. If you choose to connect to other databases, you can follow our tutorial for installation and configuration. 
For the entire installation process of DB-GPT, we use the miniconda3 virtual environment. Create a virtual environment and install the Python dependencies.
```
python>=3.10
conda create -n dbgpt_env python=3.10
conda activate dbgpt_env
pip install -r requirements.txt
```

### 3. Run
You can refer to this document to obtain the Vicuna weights: [Vicuna](https://github.com/lm-sys/FastChat/blob/main/README.md#model-weights) .

If you have difficulty with this step, you can also directly use the model from [this link](https://huggingface.co/Tribbiani/vicuna-7b) as a replacement.

1. Run server
```bash
$ python pilot/server/llmserver.py
```

Run gradio webui

```bash
$ python pilot/server/webserver.py
```
Notice:  the webserver need to connect llmserver,  so you need change the .env file. change the MODEL_SERVER = "http://127.0.0.1:8000" to your address.  It's very important.

## Usage Instructions

We provide a user interface for Gradio, which allows you to use DB-GPT through our user interface. Additionally, we have prepared several reference articles (written in Chinese) that introduce the code and principles related to our project.
- [LLM Practical In Action Series (1) — Combined Langchain-Vicuna Application Practical](https://medium.com/@cfqcsunny/llm-practical-in-action-series-1-combined-langchain-vicuna-application-practical-701cd0413c9f)

<<<<<<< HEAD
### Create your own knowledge repository:
=======
### Multi LLMs Usage

To use multiple models, modify the LLM_MODEL parameter in the .env configuration file to switch between the models.

####Create your own knowledge repository:
>>>>>>> 1733884c

1.Place personal knowledge files or folders in the pilot/datasets directory.

2.Run the knowledge repository script in the tools directory.

```bash
& python tools/knowledge_init.py

--vector_name : your vector store name  default_value:default
--append: append mode, True:append, False: not append default_value:False

```

3.Add the knowledge repository in the interface by entering the name of your knowledge repository (if not specified, enter "default") so you can use it for Q&A based on your knowledge base. 

Note that the default vector model used is text2vec-large-chinese (which is a large model, so if your personal computer configuration is not enough, it is recommended to use text2vec-base-chinese). Therefore, ensure that you download the model and place it in the models directory.

If nltk-related errors occur during the use of the knowledge base, you need to install the nltk toolkit. For more details, please refer to: [nltk documents](https://www.nltk.org/data.html)
Run the Python interpreter and type the commands:

```bash
>>> import nltk
>>> nltk.download()
```

## Acknowledgement

The achievements of this project are thanks to the technical community, especially the following projects:
- [FastChat](https://github.com/lm-sys/FastChat) for providing chat services
- [vicuna-13b](https://lmsys.org/blog/2023-03-30-vicuna/) as the base model
- [langchain](https://langchain.readthedocs.io/) tool chain
- [Auto-GPT](https://github.com/Significant-Gravitas/Auto-GPT) universal plugin template
- [Hugging Face](https://huggingface.co/) for big model management
- [Chroma](https://github.com/chroma-core/chroma) for vector storage
- [Milvus](https://milvus.io/) for distributed vector storage
- [ChatGLM](https://github.com/THUDM/ChatGLM-6B) as the base model
- [llama_index](https://github.com/jerryjliu/llama_index) for enhancing database-related knowledge using [in-context learning](https://arxiv.org/abs/2301.00234) based on existing knowledge bases.

## Contribution

- Please run `black .` before submitting the code.

<!-- GITCONTRIBUTOR_START -->

## Contributors

|[<img src="https://avatars.githubusercontent.com/u/17919400?v=4" width="100px;"/><br/><sub><b>csunny</b></sub>](https://github.com/csunny)<br/>|[<img src="https://avatars.githubusercontent.com/u/1011681?v=4" width="100px;"/><br/><sub><b>xudafeng</b></sub>](https://github.com/xudafeng)<br/>|[<img src="https://avatars.githubusercontent.com/u/7636723?s=96&v=4" width="100px;"/><br/><sub><b>明天</b></sub>](https://github.com/yhjun1026)<br/> | [<img src="https://avatars.githubusercontent.com/u/13723926?v=4" width="100px;"/><br/><sub><b>Aries-ckt</b></sub>](https://github.com/Aries-ckt)<br/>|[<img src="https://avatars.githubusercontent.com/u/95130644?v=4" width="100px;"/><br/><sub><b>thebigbone</b></sub>](https://github.com/thebigbone)<br/>|
| :---: | :---: | :---: | :---: |:---: |


This project follows the git-contributor [spec](https://github.com/xudafeng/git-contributor), auto updated at `Fri May 19 2023 00:24:18 GMT+0800`.

<!-- GITCONTRIBUTOR_END -->

## Licence

The MIT License (MIT)

## Contact Information
We are working on building a community, if you have any ideas about building the community, feel free to contact us. [Discord](https://discord.com/invite/twmZk3vv)<|MERGE_RESOLUTION|>--- conflicted
+++ resolved
@@ -181,15 +181,11 @@
 We provide a user interface for Gradio, which allows you to use DB-GPT through our user interface. Additionally, we have prepared several reference articles (written in Chinese) that introduce the code and principles related to our project.
 - [LLM Practical In Action Series (1) — Combined Langchain-Vicuna Application Practical](https://medium.com/@cfqcsunny/llm-practical-in-action-series-1-combined-langchain-vicuna-application-practical-701cd0413c9f)
 
-<<<<<<< HEAD
-### Create your own knowledge repository:
-=======
 ### Multi LLMs Usage
 
 To use multiple models, modify the LLM_MODEL parameter in the .env configuration file to switch between the models.
 
 ####Create your own knowledge repository:
->>>>>>> 1733884c
 
 1.Place personal knowledge files or folders in the pilot/datasets directory.
 
