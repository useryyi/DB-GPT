# Configuration file for the Sphinx documentation builder.
#
# For the full list of built-in configuration values, see the documentation:
# https://www.sphinx-doc.org/en/master/usage/configuration.html

# -- Project information -----------------------------------------------------
# https://www.sphinx-doc.org/en/master/usage/configuration.html#project-information

import toml
import os
import sys

project = "DB-GPT"
copyright = "2023, csunny"
author = "csunny"

<<<<<<< HEAD
with open("../pyproject.toml") as f:
    data = toml.load(f)

version = data["tool"]["poetry"]["version"]
release = version
=======
sys.path.insert(0, os.path.abspath("../"))

with open("../pilot/VERSION") as f:
    version = f.read()

>>>>>>> 1d35ada1
html_title = project + " " + version

# -- General configuration ---------------------------------------------------
# https://www.sphinx-doc.org/en/master/usage/configuration.html#general-configuration

extensions = [
    "sphinx.ext.autodoc",
    "sphinx.ext.autodoc.typehints",
    "sphinx.ext.autosummary",
    "sphinx.ext.napoleon",
    "sphinx.ext.viewcode",
    "sphinxcontrib.autodoc_pydantic",
    "myst_nb",
    "sphinx_copybutton",
    "sphinx_panels",
    "IPython.sphinxext.ipython_console_highlighting",
]
source_suffix = [".ipynb", ".html", ".md", ".rst"]

autodoc_pydantic_model_show_json = False
autodoc_pydantic_field_list_validators = False
autodoc_pydantic_config_members = False
autodoc_pydantic_model_show_config_summary = False
autodoc_pydantic_model_show_validator_members = False
autodoc_pydantic_model_show_field_summary = False
autodoc_pydantic_model_members = False
autodoc_pydantic_model_undoc_members = False

templates_path = ["_templates"]
exclude_patterns = ["_build", "Thumbs.db", ".DS_Store"]


# -- Options for HTML output -------------------------------------------------
# https://www.sphinx-doc.org/en/master/usage/configuration.html#options-for-html-output

html_theme = "sphinx_book_theme"
html_static_path = ["_static"]<|MERGE_RESOLUTION|>--- conflicted
+++ resolved
@@ -14,19 +14,11 @@
 copyright = "2023, csunny"
 author = "csunny"
 
-<<<<<<< HEAD
 with open("../pyproject.toml") as f:
     data = toml.load(f)
 
 version = data["tool"]["poetry"]["version"]
 release = version
-=======
-sys.path.insert(0, os.path.abspath("../"))
-
-with open("../pilot/VERSION") as f:
-    version = f.read()
-
->>>>>>> 1d35ada1
 html_title = project + " " + version
 
 # -- General configuration ---------------------------------------------------
